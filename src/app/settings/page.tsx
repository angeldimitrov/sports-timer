--- conflicted
+++ resolved
@@ -221,17 +221,10 @@
           >
             <ArrowLeft className="w-6 h-6" />
           </Button>
-<<<<<<< HEAD
           <div className="flex-1">
-            <h1 className="text-2xl font-bold text-white flex items-center gap-3">
-              <div className="w-10 h-10 rounded-xl bg-gradient-to-br from-indigo-500 to-purple-600 flex items-center justify-center">
-                {isEditing ? <Timer className="w-6 h-6 text-white" /> : <Plus className="w-6 h-6 text-white" />}
-=======
-          <div>
             <h1 className="text-xl sm:text-2xl font-bold text-white flex items-center gap-2 sm:gap-3">
-              <div className="w-8 h-8 sm:w-10 sm:h-10 rounded-xl bg-gradient-to-br from-blue-500 to-indigo-600 flex items-center justify-center">
-                <Timer className="w-4 h-4 sm:w-6 sm:h-6 text-white" />
->>>>>>> 751e0897
+              <div className="w-8 h-8 sm:w-10 sm:h-10 rounded-xl bg-gradient-to-br from-indigo-500 to-purple-600 flex items-center justify-center">
+                {isEditing ? <Timer className="w-4 h-4 sm:w-6 sm:h-6 text-white" /> : <Plus className="w-4 h-4 sm:w-6 sm:h-6 text-white" />}
               </div>
               {isEditing ? 'Edit Custom Preset' : 'Create Custom Preset'}
             </h1>
@@ -273,11 +266,10 @@
         )}
 
         {/* Settings content */}
-<<<<<<< HEAD
-        <div className="space-y-8">
+        <div className="space-y-4 sm:space-y-6 lg:space-y-8">
           {/* Preset name input */}
           <motion.div 
-            className="bg-slate-800/50 backdrop-blur-sm rounded-2xl p-6 border border-slate-700/50"
+            className="bg-slate-800/50 backdrop-blur-sm rounded-xl sm:rounded-2xl p-4 sm:p-6 border border-slate-700/50"
             initial={{ opacity: 0, y: 20 }}
             animate={{ opacity: 1, y: 0 }}
             transition={{ delay: 0.0 }}
@@ -304,9 +296,6 @@
             </div>
           </motion.div>
 
-=======
-        <div className="space-y-4 sm:space-y-6 lg:space-y-8">
->>>>>>> 751e0897
           {/* Rounds setting */}
           <motion.div 
             className="bg-slate-800/50 backdrop-blur-sm rounded-xl sm:rounded-2xl p-4 sm:p-6 border border-slate-700/50"
@@ -608,26 +597,15 @@
               onClick={handleSave}
               disabled={!hasChanges || !presetName.trim()}
               className={cn(
-<<<<<<< HEAD
-                'flex-1 h-14 text-base font-semibold',
+                'flex-1 h-12 sm:h-14 text-sm sm:text-base font-semibold',
                 'bg-gradient-to-r from-indigo-500 to-purple-600',
                 'hover:from-indigo-600 hover:to-purple-700',
-=======
-                'flex-1 h-12 sm:h-14 text-sm sm:text-base font-semibold',
-                'bg-gradient-to-r from-blue-500 to-indigo-600',
-                'hover:from-blue-600 hover:to-indigo-700',
->>>>>>> 751e0897
                 'text-white border-0',
                 'disabled:opacity-30'
               )}
             >
-<<<<<<< HEAD
-              <Save className="w-5 h-5 mr-2" />
+              <Save className="w-4 h-4 sm:w-5 sm:h-5 mr-1 sm:mr-2" />
               {isEditing ? 'Update Preset' : 'Create Preset'}
-=======
-              <Save className="w-4 h-4 sm:w-5 sm:h-5 mr-1 sm:mr-2" />
-              Save Changes
->>>>>>> 751e0897
             </Button>
           </div>
         </div>
